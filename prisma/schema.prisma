// Prisma schema for Game Portal + NextAuth

generator client {
  provider      = "prisma-client-js"
  binaryTargets = ["native", "linux-musl-openssl-3.0.x", "debian-openssl-3.0.x"]
}

datasource db {
  provider = "postgresql"
  url      = env("DATABASE_URL")
}

model User {
  id            String   @id @default(cuid())
  // NextAuth standard fields
  name          String?
  email         String   @unique
  emailVerified DateTime?
  image         String?

  // Existing domain fields
  username    String?  @unique
  firstName   String?
  lastName    String?
  avatar      String?
  balance     Float    @default(0)
  credits     Int      @default(0)  // User's credit balance
  isActive    Boolean  @default(true)
  role        Role     @default(USER)
  createdAt   DateTime @default(now())
  updatedAt   DateTime @updatedAt

  // Relations
<<<<<<< HEAD
  accounts          Account[]
  sessions          Session[]
  favorites         UserFavorite[]
  gameHistory       GameSession[]
  transactions      Transaction[]
  gameScores        GameScore[]
  leaderboardEntries LeaderboardEntry[]
  createdChampionships Championship[] @relation("CreatedChampionships")
  championshipParticipations ChampionshipParticipant[]
=======
  accounts     Account[]
  sessions     Session[]
  favorites    UserFavorite[]
  gameHistory  GameSession[]
  transactions Transaction[]
>>>>>>> 53c9c175

  @@map("users")
}

model Account {
  id                String  @id @default(cuid())
  userId            String
  type              String
  provider          String
  providerAccountId String
  refresh_token     String?
  access_token      String?
  expires_at        Int?
  token_type        String?
  scope             String?
  id_token          String?
  session_state     String?

  user User @relation(fields: [userId], references: [id], onDelete: Cascade)

  @@unique([provider, providerAccountId])
  @@map("accounts")
}

model Session {
  id           String   @id @default(cuid())
  sessionToken String   @unique
  userId       String
  expires      DateTime

  user User @relation(fields: [userId], references: [id], onDelete: Cascade)

  @@map("sessions")
}

model VerificationToken {
  identifier String
  token      String   @unique
  expires    DateTime

  @@unique([identifier, token])
  @@map("verification_tokens")
}

model Game {
  id          String   @id @default(cuid())
  title       String
  slug        String   @unique
  description String
  thumbnail   String
  provider    String
  isActive    Boolean  @default(true)
  isFeatured  Boolean  @default(false)
  popularity  Int      @default(0)
  createdAt   DateTime @default(now())
  updatedAt   DateTime @updatedAt

  // Relations
  categoryId    String
  category      GameCategory @relation(fields: [categoryId], references: [id])
  favorites     UserFavorite[]
  gameHistory   GameSession[]
  tags          GameTag[]
  gameScores    GameScore[]
  leaderboards  Leaderboard[]
  gameCosts     GameCost[]
  championships Championship[]

  @@map("games")
}

model GameCategory {
  id          String   @id @default(cuid())
  name        String
  slug        String   @unique
  description String
  icon        String
  order       Int      @default(0)
  isActive    Boolean  @default(true)
  createdAt   DateTime @default(now())
  updatedAt   DateTime @updatedAt

  // Relations
  games Game[]

  @@map("game_categories")
}

model GameSession {
  id        String    @id @default(cuid())
  startTime DateTime  @default(now())
  endTime   DateTime?
  duration  Int?

  // Relations
  userId String
  user   User   @relation(fields: [userId], references: [id])
  gameId String
  game   Game   @relation(fields: [gameId], references: [id])

  @@map("game_sessions")
}

model UserFavorite {
  id        String   @id @default(cuid())
  createdAt DateTime @default(now())

  // Relations
  userId String
  user   User   @relation(fields: [userId], references: [id])
  gameId String
  game   Game   @relation(fields: [gameId], references: [id])

  @@unique([userId, gameId])
  @@map("user_favorites")
}

model GameTag {
  id   String @id @default(cuid())
  name String @unique

  // Relations
  gameId String
  game   Game   @relation(fields: [gameId], references: [id])

  @@map("game_tags")
}

model Transaction {
  id          String            @id @default(cuid())
  amount      Float
  type        TransactionType
  status      TransactionStatus @default(PENDING)
  description String?
  
  // Payment provider details
  paymentId       String? // Stripe payment intent ID, etc.
  paymentProvider String? // "stripe", "paypal", etc.
  
  // Metadata
  metadata    Json?
  createdAt   DateTime @default(now())
  updatedAt   DateTime @updatedAt
  
  // Relations
  userId String
  user   User   @relation(fields: [userId], references: [id])
  
  @@map("transactions")
}

enum Role {
  USER
  ADMIN
}

enum TransactionType {
  DEPOSIT
  WITHDRAWAL
  PURCHASE
  REFUND
<<<<<<< HEAD
  CREDIT_PURCHASE
  CREDIT_SPEND
  CREDIT_REFUND
=======
>>>>>>> 53c9c175
}

enum TransactionStatus {
  PENDING
  COMPLETED
  FAILED
  CANCELLED
}
<<<<<<< HEAD

model GameScore {
  id        String   @id @default(cuid())
  score     Int
  level     Int      @default(1)
  duration  Int?     // Duration in seconds
  metadata  Json?    // Additional game-specific data
  createdAt DateTime @default(now())
  
  // Relations
  userId String
  user   User   @relation(fields: [userId], references: [id])
  gameId String
  game   Game   @relation(fields: [gameId], references: [id])
  leaderboardEntry LeaderboardEntry?
  championshipParticipant ChampionshipParticipant?
  
  @@map("game_scores")
}

model Leaderboard {
  id          String   @id @default(cuid())
  period      LeaderboardPeriod
  startDate   DateTime
  endDate     DateTime?
  isActive    Boolean  @default(true)
  createdAt   DateTime @default(now())
  updatedAt   DateTime @updatedAt
  
  // Relations
  gameId  String
  game    Game   @relation(fields: [gameId], references: [id])
  entries LeaderboardEntry[]
  
  @@unique([gameId, period, startDate])
  @@map("leaderboards")
}

model LeaderboardEntry {
  id       String @id @default(cuid())
  rank     Int
  score    Int
  level    Int    @default(1)
  duration Int?   // Duration in seconds
  
  // Relations
  leaderboardId String
  leaderboard   Leaderboard @relation(fields: [leaderboardId], references: [id])
  userId        String
  user          User        @relation(fields: [userId], references: [id])
  scoreId       String      @unique
  gameScore     GameScore   @relation(fields: [scoreId], references: [id])
  
  @@unique([leaderboardId, userId])
  @@map("leaderboard_entries")
}

enum LeaderboardPeriod {
  DAILY
  WEEKLY
  MONTHLY
  ALL_TIME
}

model CreditPackage {
  id          String   @id @default(cuid())
  name        String   // e.g., "Starter Pack", "Pro Pack"
  credits     Int      // Number of credits in this package
  price       Float    // Price in dollars
  bonusCredits Int     @default(0) // Bonus credits for bulk purchases
  isActive    Boolean  @default(true)
  isPopular   Boolean  @default(false)
  order       Int      @default(0)
  createdAt   DateTime @default(now())
  updatedAt   DateTime @updatedAt
  
  @@map("credit_packages")
}

model GameCost {
  id        String   @id @default(cuid())
  credits   Int      // Cost in credits to play this game
  gameMode  String   @default("standard") // "standard", "championship", "multiplayer"
  isActive  Boolean  @default(true)
  createdAt DateTime @default(now())
  updatedAt DateTime @updatedAt
  
  // Relations
  gameId String
  game   Game   @relation(fields: [gameId], references: [id])
  
  @@unique([gameId, gameMode])
  @@map("game_costs")
}

model Championship {
  id              String   @id @default(cuid())
  title           String
  description     String?
  entryFee        Int      @default(0) // Cost in credits
  prizePool       Int      @default(0) // Total prize pool in credits
  maxParticipants Int?     // Optional participant limit
  startTime       DateTime
  endTime         DateTime
  status          ChampionshipStatus @default(UPCOMING)
  isPublic        Boolean  @default(true)
  createdAt       DateTime @default(now())
  updatedAt       DateTime @updatedAt
  
  // Relations
  gameId      String
  game        Game   @relation(fields: [gameId], references: [id])
  createdBy   String
  creator     User   @relation("CreatedChampionships", fields: [createdBy], references: [id])
  participants ChampionshipParticipant[]
  
  @@map("championships")
}

model ChampionshipParticipant {
  id            String   @id @default(cuid())
  joinedAt      DateTime @default(now())
  bestScore     Int      @default(0)
  finalRank     Int?     // Final ranking when championship ends
  prizeWon      Int      @default(0) // Credits won
  
  // Relations
  championshipId String
  championship   Championship @relation(fields: [championshipId], references: [id], onDelete: Cascade)
  userId         String
  user           User         @relation(fields: [userId], references: [id], onDelete: Cascade)
  bestScoreId    String?      @unique
  gameScore      GameScore?   @relation(fields: [bestScoreId], references: [id])
  
  @@unique([championshipId, userId])
  @@map("championship_participants")
}

enum ChampionshipStatus {
  UPCOMING
  ACTIVE
  COMPLETED
  CANCELLED
}
=======
>>>>>>> 53c9c175
<|MERGE_RESOLUTION|>--- conflicted
+++ resolved
@@ -31,7 +31,6 @@
   updatedAt   DateTime @updatedAt
 
   // Relations
-<<<<<<< HEAD
   accounts          Account[]
   sessions          Session[]
   favorites         UserFavorite[]
@@ -41,13 +40,6 @@
   leaderboardEntries LeaderboardEntry[]
   createdChampionships Championship[] @relation("CreatedChampionships")
   championshipParticipations ChampionshipParticipant[]
-=======
-  accounts     Account[]
-  sessions     Session[]
-  favorites    UserFavorite[]
-  gameHistory  GameSession[]
-  transactions Transaction[]
->>>>>>> 53c9c175
 
   @@map("users")
 }
@@ -209,12 +201,9 @@
   WITHDRAWAL
   PURCHASE
   REFUND
-<<<<<<< HEAD
   CREDIT_PURCHASE
   CREDIT_SPEND
   CREDIT_REFUND
-=======
->>>>>>> 53c9c175
 }
 
 enum TransactionStatus {
@@ -223,7 +212,6 @@
   FAILED
   CANCELLED
 }
-<<<<<<< HEAD
 
 model GameScore {
   id        String   @id @default(cuid())
@@ -367,6 +355,4 @@
   ACTIVE
   COMPLETED
   CANCELLED
-}
-=======
->>>>>>> 53c9c175
+}